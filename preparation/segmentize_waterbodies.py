# SPDX-FileCopyrightText: 2023-present Maximilian Kalus <info@auxnet.de>
#
# SPDX-License-Identifier: MIT
"""Segment rivers and water bodies - this is stuff that may take a very long time to complete, so it should be
done in advance."""

import argparse
import pickle
import sys
import zlib
from os.path import exists
from urllib import parse

import igraph as ig
import pyproj
import shapely.ops as sp_ops
from extremitypathfinder import PolygonEnvironment
from geoalchemy2 import Geometry
from pyproj import Transformer
from shapely import wkb, get_parts, prepare, destroy_prepared, is_ccw, \
    delaunay_triangles, contains, overlaps, intersection, STRtree, LineString, Polygon, MultiPolygon, Point, \
    relate_pattern, centroid, shortest_line
from sqlalchemy import Connection, create_engine, Table, Column, literal_column, insert, schema, MetaData, \
<<<<<<< HEAD
    Integer, Boolean, String, Float, select, text, func, delete
=======
    Integer, Boolean, String, Float, select, text, func
from path_weeder import PathWeeder, BestPathsResult
>>>>>>> ebc9d084


def init():
    """Initialize database."""
    print("Initializing database from",
          _create_connection_string(args.server, args.database, args.user, args.password, args.port, for_printing=True))

    conn = create_engine(
        _create_connection_string(args.server, args.database, args.user, args.password, args.port)).connect()

    # ensure schemas
    if not conn.dialect.has_schema(conn, args.topology_schema):
        conn.execute(schema.CreateSchema(args.topology_schema))
        print("Created schema:", args.topology_schema)
    if not conn.dialect.has_schema(conn, args.wip_schema):
        conn.execute(schema.CreateSchema(args.wip_schema))
        print("Created schema:", args.wip_schema)

    # ensure tables
    _get_water_body_table()
    _get_parts_table()
    _get_water_depths()
    metadata_obj.create_all(bind=conn, checkfirst=True)
    conn.commit()


def segment_rivers_and_water_bodies():
    """Segment rivers and water bodies - actual segmentation, this uses Postgis and Geos >= 3.11.0."""
    print("Segment rivers and water bodies - actual segmentation, this uses Postgis and Geos >= 3.11.0.")

    # database stuff
    conn = create_engine(
        _create_connection_string(args.server, args.database, args.user, args.password, args.port)).connect()
    water_body_table = _get_water_body_table()
    parts_table = _get_parts_table()

    # truncate
    conn.execute(text("TRUNCATE TABLE " + args.wip_schema + "." + args.parts_table))
    conn.commit()

    # read water body entries
    # TODO: only segment relevant water bodies
    for body in conn.execute(water_body_table.select()):
        print("Segmenting water body", body[0])

        # split the water body into triangles
        parts = conn.execute(text("SELECT (ST_dump(ST_TriangulatePolygon('" + body[1].desc + "'))).geom"))
        count = 0
        for part in parts:
            stmt = insert(parts_table).values(
                geom=literal_column("'SRID=" + str(args.crs_no) + ";" + part[0] + "'"), water_body_id=body[0],
                is_river=body[2])
            conn.execute(stmt)
            count += 1

        conn.commit()
        print("Wrote", count, "parts for body", body[0])


def segment_rivers_and_water_bodies_no_geos():
    """Segment rivers and water bodies - actual segmentation, this does not use Geos and is very slow."""
    print("Segment rivers and water bodies - actual segmentation, this does not use Geos and is very slow.")

    # database stuff
    conn = create_engine(
        _create_connection_string(args.server, args.database, args.user, args.password, args.port)).connect()
    water_body_table = _get_water_body_table()
    parts_table = _get_parts_table()

    # truncate
    conn.execute(text("TRUNCATE TABLE " + args.wip_schema + "." + args.parts_table))
    conn.commit()

    # read water body entries
    # TODO: only segment relevant water bodies
    for body in conn.execute(water_body_table.select()):
        print("Segmenting water body", body[0])

        geom = wkb.loads(body[1].desc)
        prepare(geom)

        # split the water body into triangles
        parts = get_parts(delaunay_triangles(geom))
        total = len(parts)
        c = 0
        for part in parts:
            c += 1
            if contains(geom, part):
                stmt = insert(parts_table).values(
                    geom=literal_column("'SRID=" + str(args.crs_no) + ";" + str(part) + "'"), water_body_id=body[0],
                    is_river=body[2])
                compiled_stmt = stmt.compile(compile_kwargs={'literal_binds': True})
                conn.execute(stmt)
                print(c / total, compiled_stmt)
                conn.commit()
            elif overlaps(geom, part):
                pass
                sub_parts = get_parts(intersection(geom, part))
                for p in sub_parts:
                    if p.geom_type == 'Polygon':
                        stmt = insert(parts_table).values(
                            geom=literal_column("'SRID=" + str(args.crs_no) + ";" + str(p) + "'"),
                            water_body_id=body[0], is_river=body[2])
                        compiled_stmt = stmt.compile(compile_kwargs={'literal_binds': True})
                        conn.execute(stmt)
                        print(c / total, compiled_stmt)
                        conn.commit()

        destroy_prepared(geom)


def networks():
    """Create networks from water body triangles. This is the most complex of the process."""
    print("Create networks from water body triangles. This is the most complex part of the process.")

    # database stuff
    conn = create_engine(
        _create_connection_string(args.server, args.database, args.user, args.password, args.port)).connect()
    water_body_table = _get_water_body_table()
    parts_table = _get_parts_table()

    nodes_table = Table("water_nodes", metadata_obj,
                        Column("id", String(length=16), primary_key=True),
                        Column("geom", Geometry('POINT')),
                        Column("water_body_id", Integer, index=True),
                        Column("is_river", Boolean),
                        schema=args.wip_schema)

    edges_table = Table("water_edges", metadata_obj,
                        Column("id", String(length=32), primary_key=True),
                        Column("geom", Geometry('LINESTRING')),
                        Column("water_body_id", Integer, index=True),
                        Column("is_river", Boolean),
                        Column("length", Float, default=0.),
                        Column("min_width", Float, default=0.),
                        schema=args.wip_schema)

    metadata_obj.create_all(bind=conn, checkfirst=True)

    conn.execute(text("TRUNCATE TABLE " + args.wip_schema + ".water_nodes"))
    conn.execute(text("TRUNCATE TABLE " + args.wip_schema + ".water_edges"))
    conn.commit()

    transformer = Transformer.from_crs(args.crs_no, args.crs_to, always_xy=True)

    # get ids of water bodies that are connected to hubs
    water_bodies = _get_water_bodies_to_consider(conn, water_body_table)

    # read water body entries
    for body in conn.execute(water_body_table.select().where(water_body_table.c.id.in_(water_bodies.keys()))):
        print("Networking water body", body[0], "- river:", body[2])

        # river?
        if body[2]:  # col 2 is bool true or false, true is river
            if exists('graph_dump_' + str(body[0]) + '.pickle'):
                print("Loading graph from pickle file graph_dump_" + str(body[0]) + ".pickle")

                with open('graph_dump_' + str(body[0]) + '.pickle', 'rb') as f:
                    g = pickle.load(f)
            else:
                # get all data
                tree = []
                stmt = select(parts_table.c.geom).select_from(parts_table).where(parts_table.c.water_body_id == body[0])
                for row in conn.execute(stmt):
                    tree.append(wkb.loads(row[0].desc))

                print("Got", len(tree), "parts to consider")

                # keeps entities already considered and still to consider
                already_considered = set()
                to_consider = set()
                to_consider.add(0)  # we will always consider the first entry

                # efficient tree tester for fast geometry functions
                tree: STRtree = STRtree(tree)

                # graph
                g = ig.Graph()
                counter = 0

                # connect harbors to the closest parts - these are the starting points of our graph
                for harbor in water_bodies[body[0]]:
                    # normalize, remove z
                    p = Point(harbor[1].x, harbor[1].y)

                    # create harbor vertex
                    g.add_vertex(harbor[0], geom=p, center=p, harbor=True)

                    # get nearest neighbor and add vertex to the graph
                    id = tree.nearest(p)
                    str_id = _add_vertex(g, body[0], id, tree.geometries.take(id))

                    # add edge
                    g.add_edge(harbor[0], str_id)

                print("Added", len(water_bodies[body[0]]), "harbors to graph")

                while len(to_consider) > 0:
                    idx = to_consider.pop()
                    already_considered.add(idx)
                    entity = tree.geometries.take(idx)

                    str_idx = _add_vertex(g, body[0], idx, entity)

                    # get neighbors
                    for id in tree.query(entity, 'touches'):
                        if id in already_considered or not relate_pattern(entity, tree.geometries.take(id), '****1****'):
                            continue
                        to_consider.add(id)

                        # add vertex
                        str_id = _add_vertex(g, body[0], id, tree.geometries.take(id))

                        g.add_edge(str_idx, str_id)

                    counter += 1
                    if counter % 1000 == 0:
                        print(counter, "shapes processed, water body", body[0])

                # pickle graph
                with open('graph_dump_' + str(body[0]) + '.pickle', 'wb') as f:
                    pickle.dump(g, f)

                print("Graph saved to 'graph_dump_" + str(body[0]) + ".pickle'")

            print("Neighbors created/loaded, compacting graph.")

            # compact graph
            # in a way, we do something similar to http://szhorvat.net/mathematica/IGDocumentation/#igsmoothen - but we
            # need to preserve the geometry
            # inspired by https://stackoverflow.com/questions/68499507/reduce-number-of-nodes-edges-of-a-graph-in-nedworkx

            # get all nodes that are simple connectors or end points (degree <= 2)
            is_chain = [vertex for vertex in g.vs if 0 < vertex.degree() <= 2]
            # vertices that are not simple connectors or end points (degree > 2) - will be added to
            connectors = [vertex['name'] for vertex in g.vs if vertex.degree() > 2]

            # create a copy of our graph - add connectors and dangling endpoints first
            tg: ig.Graph = g.subgraph(connectors)
            for e in tg.es:
                # direct connection
                source = tg.vs[e.source]
                target = tg.vs[e.target]
                e['name'] = source['name'] + '=' + target['name']
                e['geom'] = LineString([source['center'], target['center']])
                e['min_width'] = min(_get_minimum_distance_in_polygon(source['geom'], target['center'], transformer),
                                     _get_minimum_distance_in_polygon(target['geom'], target['center'], transformer))
                e['length'] = sp_ops.transform(transformer.transform, e['geom']).length

            # find chain components - this is a list of single edge lists
            # walk chains and get endpoints for each component cluster
            for component in g.subgraph(is_chain).connected_components().subgraphs():
                # Case 1: single endpoint without neighbors
                if component.vcount() == 1:
                    # find vertex in original graph and look for neighbors
                    source = component.vs[0]['name']
                    neighbors = g.vs.find(name=source).neighbors()
                    # in the original graph, this point might be a single endpoint - or between two connectors
                    if len(neighbors) == 1:
                        # endpoint
                        target = neighbors[0]['name']
                    elif len(neighbors) == 2:
                        # connector
                        source = neighbors[0]['name']
                        target = neighbors[1]['name']
                    else:
                        print("fatal error: too many neighbors", source, neighbors)
                        sys.exit(-1)
                # Case 2: line of points - two endpoints
                else:
                    names_to_exclude = [vertex['name'] for vertex in component.vs]
                    endpoints = [vertex['name'] for vertex in component.vs if vertex.degree() == 1]
                    if len(endpoints) != 2:
                        print("fatal error: too many endpoints", endpoints)
                        sys.exit(-1)
                    source = component.vs.find(name=endpoints[0])['name']
                    target = component.vs.find(name=endpoints[1])['name']
                    # in the original graph, find neighbors that are not on the current line
                    possible_neighbor = _get_outer_neighbor(g, source, names_to_exclude)
                    if possible_neighbor is not None:
                        source = possible_neighbor

                    possible_neighbor = _get_outer_neighbor(g, target, names_to_exclude)
                    if possible_neighbor is not None:
                        target = possible_neighbor

                # add vertices to new graph
                try:
                    tg.vs.find(name=source)
                except:
                    source_node = g.vs.find(name=source)
                    tg.add_vertices(1, attributes=source_node.attributes())
                try:
                    tg.vs.find(name=target)
                except:
                    target_node = g.vs.find(name=target)
                    tg.add_vertices(1, attributes=target_node.attributes())

                # construct new edge from path
                [line, min_width] = _merge_path(g, source, target, transformer)
                length = sp_ops.transform(transformer.transform, line).length
                edge_name = source + '=' + target
                try:
                    tg.es.find(name=edge_name)
                except:
                    tg.add_edge(source, target, geom=line, name=edge_name, length=length, min_width=min_width)

            # Compact the graph by only storing the edges necessary to travel from each to each harbor
            # on the 5 best routes to do so
            path_weeder: PathWeeder = PathWeeder(tg)
            path_weeder.init(args.crs_no, args.crs_to)

            harbors = tg.vs.select(harbor=True)
            graphs = []
            for start_harbor_index in range(0, len(harbors)):
                for end_harbor_index in range(start_harbor_index + 1, len(harbors)):
                    start_name = harbors[start_harbor_index]["name"]
                    end_name = harbors[end_harbor_index]["name"]
                    weeded_paths = path_weeder.get_k_paths(start_name, end_name, 5)
                    for path in weeded_paths.paths:
                        subgraph: ig.Graph = weeded_paths.graph.subgraph_edges(path[1])
                        graphs.append(subgraph)

            base_graph = graphs[0]
            tg = base_graph.union(graphs[1:], byname=True)

            for v in tg.vs:
                stmt = insert(nodes_table).values(
                    id=v['name'],
                    geom=literal_column("'SRID=" + str(args.crs_no) + ";" + str(v['center']) + "'"), water_body_id=body[0],
                    is_river=body[2])
                conn.execute(stmt)

            for e in tg.es:
                # just to make sure...
                if e['min_width'] is None:
                    e['min_width'] = 0.
                    # TODO: should be set!
                stmt = insert(edges_table).values(
                    id=e['name'],
                    geom=literal_column("'SRID=" + str(args.crs_no) + ";" + str(e['geom']) + "'"),
                    water_body_id=body[0],
                    is_river=body[2],
                    min_width=e['min_width'],
                    length=e['length'])
                conn.execute(stmt)

            conn.commit()

            # # pickle graph
            # # TODO: remove from debug
            # with open('graph_dump.pickle', 'wb') as f:
            #     pickle.dump(tg, f)
            #
            # print("Graph saved to 'graph_dump.pickle'")
        else:  # false, not a river =>
            # consider lake
            geom = wkb.loads(body[1].desc)

            # get smaller ring shape from geometry of lake - this is where the boats can navigate within
            # This is easier than doing the same in shapely (would need to transform into meters bases projection, then
            # transform back).
            result_shape: Polygon|MultiPolygon = wkb.loads(conn.execute(text(f"SELECT ST_Buffer(ST_GeogFromText('SRID={args.crs_no};{geom}'), -{args.lake_shore_distance})")).fetchone()[0])
            # buffer can split our shape into multiple sub polygons, so we need to take case of this
            shapes_to_check: list[Polygon] = []

            if type(result_shape) is MultiPolygon:
                for sub_shape in result_shape.geoms:
                    shapes_to_check.append(sub_shape)
            else:
                shapes_to_check.append(result_shape)

            for ring_shape in shapes_to_check:
                # now get the points where the harbors connect to the ring shape of the lake
                harbor_lines: list[tuple[str, Point]] = []
                points_for_navigation: list[list[Point]] = []

                for hub_geom in water_bodies[body[0]]:
                    nearest_points = sp_ops.nearest_points(hub_geom[1], ring_shape)
                    harbor_lines.append((hub_geom[0], hub_geom[1],))
                    points_for_navigation.append(nearest_points[1])

                # create environment for shortest paths
                environment = PolygonEnvironment()
                shore_line = ring_shape.exterior  # exterior hull
                if not is_ccw(shore_line):  # need to be counter-clockwise
                    shore_line = shore_line.reverse()

                holes: list[tuple[float, float]] = []  # keeps holes
                for hole in ring_shape.interiors:
                    if is_ccw(hole):  # need to be clockwise
                        hole = hole.reverse()
                    holes.append(list(hole.coords)[:-1])

                environment.store(list(shore_line.coords)[:-1], holes, validate=True)
                # TODO: Check, there is something to do, our path does not look right...
                # open issue on this matter: https://github.com/jannikmi/extremitypathfinder/issues/84

                # now get the shortest paths between all points
                for i in range(len(points_for_navigation)):
                    for j in range(i + 1, len(points_for_navigation)):
                        path, _ = environment.find_shortest_path(list(points_for_navigation[i].coords)[0], list(points_for_navigation[j].coords)[0])
                        path.insert(0, (harbor_lines[i][1].coords.xy[0][0], harbor_lines[i][1].coords.xy[1][0]))
                        path.append((harbor_lines[j][1].coords.xy[0][0], harbor_lines[j][1].coords.xy[1][0]))
                        shortest_path = LineString(path)
                        length = sp_ops.transform(transformer.transform, shortest_path).length

                        stmt = insert(edges_table).values(
                            id=harbor_lines[i][0] + '=' + harbor_lines[j][0] + ';' + str(zlib.crc32(wkb.dumps(shortest_path))),
                            geom=literal_column("'SRID=" + str(args.crs_no) + ";" + str(shortest_path) + "'"), water_body_id=body[0],
                            is_river=False, min_width=0., length=length)
                        conn.execute(stmt)
                        # TODO: any measurement for width?

                conn.commit()

<<<<<<< HEAD

def prepare_depths():
    print("Preparing water depths...")

    # database stuff
    conn = create_engine(
        _create_connection_string(args.server, args.database, args.user, args.password, args.port)).connect()
    water_depths_table = _get_water_depths()
    parts_line_table = Table('parts_lines', metadata_obj,
                 Column("geom", Geometry('POLYGON')),
                 Column("water_body_id", Integer, index=True),
                 schema=args.wip_schema)

    # truncate and drop
    conn.execute(text("TRUNCATE TABLE " + args.topology_schema + "." + args.water_depths_table))
    conn.execute(text("DROP TABLE " + args.wip_schema + ".parts_lines"))
    conn.commit()

    print("Creating parts_line table...")

    conn.execute(text("SELECT geom, water_body_id INTO " + args.wip_schema + ".parts_lines FROM (SELECT st_intersection(a.geom, b.geom) as geom, a.water_body_id FROM water_wip.parts as a, water_wip.parts as b WHERE a.is_river = 'y' AND b.is_river = 'y' AND st_touches(a.geom, b.geom)) as results WHERE st_geometrytype(geom) = 'ST_LineString'"))

    print("Getting centroids from parts_line table...")

    # now get centroids for all parts
    c = 0
    for part in conn.execute(select(func.st_astext(func.st_centroid(parts_line_table.c.geom)), parts_line_table.c.water_body_id).select_from(parts_line_table)):
        stmt = insert(water_depths_table).values(
            geom=literal_column("'SRID=" + str(args.crs_no) + ";" + part[0] + "'"), water_body_id=part[1])
        conn.execute(stmt)
        c += 1
        if c % 10000 == 0:
            print(f"{c}... done")

    conn.commit()
    print(f"Added {c} water depths into table as first step")

    # now we take the minimum point and delete all points that are too close (with 500m)
    done = False
    min_id = -1

    while not done:
        result = conn.execute(select(water_depths_table.c.id, water_depths_table.c.geom, water_depths_table.c.water_body_id).select_from(water_depths_table).where(water_depths_table.c.id > min_id).limit(1).order_by(water_depths_table.c.id)).fetchone()
        if result:
            print(f"Deleting around point {result[0]} of water body {result[2]}...")
            # find points around this one
            dist_q = func.st_distancespheroid(water_depths_table.c.geom, result[1])
            conn.execute(delete(water_depths_table).where(dist_q < 500, water_depths_table.c.water_body_id == result[2], water_depths_table.c.id != result[0]))
            conn.commit()

            # set min_id to the next id
            min_id = result[0]
        else:
            done = True

    print("Done.")


def _get_water_body_ids_to_consider(conn: Connection, water_body_table: Table) -> dict[int, list[tuple[str, Point]]]:
=======
def _get_water_bodies_to_consider(conn: Connection, water_body_table: Table) -> dict[int, list[tuple[str, Point]]]:
>>>>>>> ebc9d084
    """
    Narrow down water bodies to list of ids that are connected to harbor hubs + their hubs.
    :return: dict[int, list[str]]
    """
    hubs_table = _get_hubs_table()

    # dict of water body ids and connected hubs
    water_body_list: dict[int, list[tuple[str, Point]]] = {}

    cur = conn.execute(select(hubs_table.c.geom, hubs_table.c.rechubid, select(water_body_table.c.id).order_by(
        func.ST_DistanceSpheroid(hubs_table.c.geom, water_body_table.c.geom)).limit(
        1).scalar_subquery()).where(hubs_table.c.harbor == 'y').compile(
        compile_kwargs={'literal_binds': True}))
    for wb in cur:
        if wb[2] not in water_body_list:
            water_body_list[wb[2]] = []
        shp = wkb.loads(wb[0].desc)
        water_body_list[wb[2]].append((wb[1], shp,))

    return water_body_list


def _get_outer_neighbor(g: ig.Graph, name: str, excluded_names: list[str]) -> str | None:
    """
    Get the outer neighbor of a vertex in the graph. Neighbors must not be in the list of my_ids.
    :param g: graph
    :param name: name to look for
    :param excluded_names: list of vertex names to exclude
    :return:
    """
    neighbors = [vertex['name'] for vertex in g.vs.find(name=name).neighbors() if
                 vertex['name'] not in excluded_names]
    if len(neighbors) == 1:
        return neighbors[0]
    if len(neighbors) > 1:
        print("fatal error: too many neighbors", name, neighbors)
        sys.exit(-1)
    return None


def _get_minimum_distance_in_polygon(polygon: Polygon, center: Point, transformer: pyproj.Transformer) -> float:
    """Get the minimum distance between a point and a polygon boundary."""
    pts = sp_ops.nearest_points(polygon.boundary, center)
    return sp_ops.transform(transformer.transform, shortest_line(pts[0], pts[1])).length

def _add_vertex(g: ig.Graph, water_body_id: int, idx: int, geom: object) -> str:
    """Add a vertex to the graph. if it does not exist yet. Returns the index of the vertex."""
    str_idx = str(water_body_id) + '-' + str(idx)
    try:
        g.vs.find(name=str_idx)
    except:
        center = centroid(geom)

        g.add_vertex(str_idx, geom=geom, center=center)

    return str_idx


def _merge_path(g: ig.Graph, source: str, target: str, transformer: pyproj.Transformer) -> [LineString, float]:
    """merge a path from source to target in the graph into a single shape and edge"""
    points: list = []
    last_shape: Polygon | None = None

    shortest_path = g.get_shortest_paths(source, target)[0]

    # add center of first shape
    vertex = g.vs[shortest_path[0]]
    points.append(vertex['center'])

    # min width of first and last end points added...
    v2 = g.vs[shortest_path[-1]]
    if type(vertex['geom']) is Point or type(v2['geom']) is Point:
        # do not consider harbors
        min_width = 0
    else:
        min_width = min(_get_minimum_distance_in_polygon(vertex['geom'], vertex['center'], transformer),
                        _get_minimum_distance_in_polygon(v2['geom'], v2['center'], transformer)) * 2
        # *2, because we need minimum to both sides

    for id in shortest_path:
        vertex = g.vs[id]

        # find common line of both shapes and take the center of it to get the new point
        if last_shape is not None:
            common_line = intersection(last_shape, vertex['geom'])
            # calculate the length of the common line - this is the width of river
            length = sp_ops.transform(transformer.transform, common_line).length
            if length < min_width:
                min_width = length
            center: Point = centroid(common_line)
            if center.is_empty:
                points.append(vertex['center'])
            else:
                points.append(center)

        last_shape = vertex['geom']

    # add center of first and last shapes
    vertex = g.vs[shortest_path[-1]]
    points.append(vertex['center'])

    return LineString(points), min_width


def _create_connection_string(server: str, db: str, user: str, password: str, port: int, for_printing=False):
    """
    Create DB connection string

    :param for_printing: hide password, so connection can be printed
    """
    if for_printing:
        return 'postgresql://' + user + ':***@' + server + ':' + str(
            port) + '/' + db
    else:
        return 'postgresql://' + user + ':' + parse.quote_plus(password) + '@' + server + ':' + str(port) + '/' + db


def _get_water_body_table() -> Table:
    return Table(args.water_body_table, metadata_obj,
                 Column("id", Integer, primary_key=True, autoincrement=True),
                 Column("geom", Geometry),
                 Column("is_river", Boolean),
                 schema=args.topology_schema)


def _get_parts_table() -> Table:
    return Table(args.parts_table, metadata_obj,
                 Column("id", Integer, primary_key=True, autoincrement=True),
                 Column("geom", Geometry('POLYGON')),
                 Column("water_body_id", Integer, index=True),
                 Column("is_river", Boolean),
                 schema=args.wip_schema)


def _get_hubs_table() -> Table:
    return Table(args.hubs_table, metadata_obj,
                 Column("id", Integer, primary_key=True, autoincrement=True),
                 Column("geom", Geometry('POLYGON')),
                 Column("rechubid", String, index=True, unique=True),
                 Column("overnight", String),  # contains y/n
                 Column("harbor", String),  # contains y/n
                 schema=args.topology_schema)

def _get_water_depths() -> Table:
    return Table(args.water_depths_table, metadata_obj,
                 Column("id", Integer, primary_key=True, autoincrement=True),
                 Column("geom", Geometry('POINT')),
                 Column("water_body_id", Integer, index=True),
                 Column("depth_m", Float),
                 schema=args.topology_schema)


if __name__ == "__main__":
    """Segment rivers and water bodies - this is stuff that may take a (very) long time."""

    # parse arguments
    parser = argparse.ArgumentParser(
        description="Segment rivers and water bodies - this is stuff that will take a (very) long time to complete, so it should be done in advance.",
        exit_on_error=False)
    parser.add_argument('action', default='help', choices=['help', 'init', 'segment', 'segment_no_geos',
                                                           'networks', 'prepare_depths'],
                        help='action to perform')

    parser.add_argument('-H', '--server', dest='server', default='localhost', type=str, help='database server')
    parser.add_argument('-D', '--database', dest='database', default='sitt', type=str, help='path to database')
    parser.add_argument('-U', '--user', dest='user', default='postgres', type=str, help='postgres user')
    parser.add_argument('-P', '--password', dest='password', default='postgres', type=str, help='postgres password')
    parser.add_argument('-p', '--port', dest='port', default=5432, type=int, help='postgres port')

    parser.add_argument('--topology-schema', dest='topology_schema', default='topology', type=str,
                        help='topology schema name')
    parser.add_argument('--wip-schema', dest='wip_schema', default='water_wip', type=str, help='water_wip schema name')
    parser.add_argument('--parts-table', dest='parts_table', default='parts', type=str, help='name of parts table')
    parser.add_argument('--water-depths-table', dest='water_depths_table', default='water_depths', type=str, help='name of water depths table')
    parser.add_argument('--water-body-table', dest='water_body_table', default='water_body', type=str,
                        help='name of water_body table')
    parser.add_argument('--original-hubs-table', dest='hubs_table', default='rechubs', type=str,
                        help='table containing original hubs (and harbors)')
    parser.add_argument('--lake-shore-distance', dest='lake_shore_distance', default=15, type=float,
                        help='Distance in meters between lake and shore for circular path along shore in lakes')

    parser.add_argument('--crs', dest='crs_no', default=4326, type=int, help='projection')
    parser.add_argument('--crs-to', dest='crs_to', default=32633, type=int,
                        help='target projection (for approximation of lengths)')

    # parse or help
    args: argparse.Namespace | None = None

    try:
        args = parser.parse_args()
    except:
        parser.print_help()
        parser.exit(1)

    # init meta data structure
    metadata_obj: MetaData = MetaData()

    # select action
    if args.action == 'help':
        parser.print_help()
        print("\nActions:")
        print("\ninit - initialize the database (create schemas/tables)")
        print("\nsegment - segment rivers and water bodies")
        print("\nsegment_no_geos - segment rivers and water bodies not using newer geos version (very slow!)")
        print("\nnetworks - create networks for water bodies from the triangles created in the segmentation")
        print("\nprepare_depths - prepare water depths table - populate with data from segments")
    elif args.action == 'init':
        init()
    elif args.action == 'segment':
        segment_rivers_and_water_bodies()
    elif args.action == 'segment_no_geos':
        segment_rivers_and_water_bodies_no_geos()
    elif args.action == 'networks':
        networks()
    elif args.action == 'prepare_depths':
        prepare_depths()<|MERGE_RESOLUTION|>--- conflicted
+++ resolved
@@ -21,13 +21,8 @@
     delaunay_triangles, contains, overlaps, intersection, STRtree, LineString, Polygon, MultiPolygon, Point, \
     relate_pattern, centroid, shortest_line
 from sqlalchemy import Connection, create_engine, Table, Column, literal_column, insert, schema, MetaData, \
-<<<<<<< HEAD
     Integer, Boolean, String, Float, select, text, func, delete
-=======
-    Integer, Boolean, String, Float, select, text, func
 from path_weeder import PathWeeder, BestPathsResult
->>>>>>> ebc9d084
-
 
 def init():
     """Initialize database."""
@@ -443,7 +438,6 @@
 
                 conn.commit()
 
-<<<<<<< HEAD
 
 def prepare_depths():
     print("Preparing water depths...")
@@ -502,10 +496,7 @@
     print("Done.")
 
 
-def _get_water_body_ids_to_consider(conn: Connection, water_body_table: Table) -> dict[int, list[tuple[str, Point]]]:
-=======
 def _get_water_bodies_to_consider(conn: Connection, water_body_table: Table) -> dict[int, list[tuple[str, Point]]]:
->>>>>>> ebc9d084
     """
     Narrow down water bodies to list of ids that are connected to harbor hubs + their hubs.
     :return: dict[int, list[str]]
